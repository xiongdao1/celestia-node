package node

import (
	"context"
	"fmt"
	"net/http"
	"time"

	exchange "github.com/ipfs/go-ipfs-exchange-interface"
	format "github.com/ipfs/go-ipld-format"
	logging "github.com/ipfs/go-log/v2"
	"github.com/libp2p/go-libp2p-core/connmgr"
	"github.com/libp2p/go-libp2p-core/host"
	"github.com/libp2p/go-libp2p-core/peer"
	"github.com/libp2p/go-libp2p-core/routing"
	pubsub "github.com/libp2p/go-libp2p-pubsub"
	"go.uber.org/fx"

	"github.com/celestiaorg/celestia-node/core"
	"github.com/celestiaorg/celestia-node/das"
	"github.com/celestiaorg/celestia-node/node/fxutil"
	"github.com/celestiaorg/celestia-node/node/rpc"
	"github.com/celestiaorg/celestia-node/service/block"
	"github.com/celestiaorg/celestia-node/service/header"
	"github.com/celestiaorg/celestia-node/service/share"
)

const Timeout = time.Second * 15

var log = logging.Logger("node")

// Node represents the core structure of a Celestia node. It keeps references to all Celestia-specific
// components and services in one place and provides flexibility to run a Celestia node in different modes.
// Currently supported modes:
// * Bridge
// * Light
// * Full
type Node struct {
	Type   Type
	Config *Config

	// CoreClient provides access to a Core node process.
	CoreClient core.Client `optional:"true"`

	// RPCServer provides access to Node's exposed APIs.
	RPCServer *rpc.Server `optional:"true"`

	// p2p components
	Host         host.Host
	ConnGater    connmgr.ConnectionGater
	Routing      routing.PeerRouting
	DataExchange exchange.Interface
	DAG          format.DAGService
	// p2p protocols
	PubSub *pubsub.PubSub
	// BlockService provides access to the node's Block Service
	BlockServ  *block.Service  `optional:"true"`
	ShareServ  share.Service   // not optional
	HeaderServ *header.Service // not optional

	DASer *das.DASer `optional:"true"`

	// RootPlugin serves as an arbitrary type that is used to collect the return
	// values of plugins
	RootPlugin

	// start and stop control ref internal fx.App lifecycle funcs to be called from Start and Stop
	start, stop lifecycleFunc
}

// New assembles a new Node with the given type 'tp' over Store 'store'.
func New(tp Type, store Store, options ...Option) (*Node, error) {
	cfg, err := store.Config()
	if err != nil {
		return nil, err
	}

	s := new(settings)
	for _, option := range options {
		if option != nil {
			err := option(cfg, s)
			if err != nil {
				return nil, err
			}
		}
	}

	switch tp {
	case Bridge:
		return newNode(bridgeComponents(cfg, store), s.plugins(cfg, store), s.overrides())
	case Light:
<<<<<<< HEAD
		return newNode(lightComponents(cfg, store), s.plugins(cfg, store), s.overrides())
=======
		return newNode(lightComponents(cfg, store), s.overrides())
	case Full:
		return newNode(fullComponents(cfg, store), s.overrides())
>>>>>>> 8595c005
	default:
		panic("node: unknown Node Type")
	}
}

// Start launches the Node and all its components and services.
func (n *Node) Start(ctx context.Context) error {
	ctx, cancel := context.WithTimeout(ctx, Timeout)
	defer cancel()

	err := n.start(ctx)
	if err != nil {
		log.Errorf("starting %s Node: %s", n.Type, err)
		return fmt.Errorf("node: failed to start: %w", err)
	}

	// TODO(@Wondertan): Print useful information about the node:
	//  * API/RPC address
	log.Infof("started %s Node", n.Type)

	addrs, err := peer.AddrInfoToP2pAddrs(host.InfoFromHost(n.Host))
	if err != nil {
		log.Errorw("Retrieving multiaddress information", "err", err)
		return err
	}
	fmt.Println("The p2p host is listening on:")
	for _, addr := range addrs {
		fmt.Println("* ", addr.String())
	}
	return nil
}

// Run is a Start which blocks on the given context 'ctx' until it is canceled.
// If canceled, the Node is still in the running state and should be gracefully stopped via Stop.
func (n *Node) Run(ctx context.Context) error {
	err := n.Start(ctx)
	if err != nil {
		return err
	}

	<-ctx.Done()
	return ctx.Err()
}

func (n *Node) RegisterAPI(endpoint string, api http.Handler) error {
	if n.RPCServer == nil {
		return fmt.Errorf("RPC server does not exist")
	}
	n.RPCServer.RegisterHandler(endpoint, api)
	return nil
}

// Stop shuts down the Node, all its running Components/Services and returns.
// Canceling the given context earlier 'ctx' unblocks the Stop and aborts graceful shutdown forcing remaining
// Components/Services to close immediately.
func (n *Node) Stop(ctx context.Context) error {
	ctx, cancel := context.WithTimeout(ctx, Timeout)
	defer cancel()

	err := n.stop(ctx)
	if err != nil {
		log.Errorf("Stopping %s Node: %s", n.Type, err)
		return err
	}

	log.Infof("stopped %s Node", n.Type)
	return nil
}

// newNode creates a new Node from given DI options.
// DI options allow initializing the Node with a customized set of components and services.
// NOTE: newNode is currently meant to be used privately to create various custom Node types e.g. Light, unless we
// decide to give package users the ability to create custom node types themselves.
func newNode(opts ...fxutil.Option) (*Node, error) {
	fopt, err := fxutil.ParseOptions(opts...)
	if err != nil {
		return nil, err
	}

	node := new(Node)
	app := fx.New(
		fx.NopLogger,
		fx.Extract(node),
		fopt,
	)
	if err := app.Err(); err != nil {
		return nil, err
	}

	node.start, node.stop = app.Start, app.Stop
	return node, nil
}

// lifecycleFunc defines a type for common lifecycle funcs.
type lifecycleFunc func(context.Context) error<|MERGE_RESOLUTION|>--- conflicted
+++ resolved
@@ -89,13 +89,9 @@
 	case Bridge:
 		return newNode(bridgeComponents(cfg, store), s.plugins(cfg, store), s.overrides())
 	case Light:
-<<<<<<< HEAD
 		return newNode(lightComponents(cfg, store), s.plugins(cfg, store), s.overrides())
-=======
-		return newNode(lightComponents(cfg, store), s.overrides())
 	case Full:
-		return newNode(fullComponents(cfg, store), s.overrides())
->>>>>>> 8595c005
+		return newNode(fullComponents(cfg, store), s.plugins(cfg, store), s.overrides())
 	default:
 		panic("node: unknown Node Type")
 	}
